// Rust Bitcoin Library
// Written in 2014 by
//   Andrew Poelstra <apoelstra@wpsoftware.net>
//
// To the extent possible under law, the author(s) have dedicated all
// copyright and related and neighboring rights to this software to
// the public domain worldwide. This software is distributed without
// any warranty.
//
// You should have received a copy of the CC0 Public Domain Dedication
// along with this software.
// If not, see <http://creativecommons.org/publicdomain/zero/1.0/>.
//

//! Network constants
//!
//! This module provides various constants relating to the Bitcoin network
//! protocol, such as protocol versioning and magic header bytes.
//!
//! The [`Network`][1] type implements the [`Decodable`][2] and
//! [`Encodable`][3] traits and encodes the magic bytes of the given
//! network
//!
//! [1]: enum.Network.html
//! [2]: ../../consensus/encode/trait.Decodable.html
//! [3]: ../../consensus/encode/trait.Encodable.html
//!
//! # Example: encoding a network's magic bytes
//!
//! ```rust
//! use monacoin::network::constants::Network;
//! use monacoin::consensus::encode::serialize;
//!
//! let network = Network::Monacoin;
//! let bytes = serialize(&network.magic());
//!
//! assert_eq!(&bytes[..], &[0xFB, 0xC0, 0xB6, 0xDB]);
//! ```

use std::{fmt, io, ops};

use consensus::encode::{self, Encodable, Decodable};

/// Version of the protocol as appearing in network message headers
pub const PROTOCOL_VERSION: u32 = 70001;

user_enum! {
    /// The cryptocurrency to act on
    #[derive(Copy, PartialEq, Eq, PartialOrd, Ord, Clone, Hash)]
    pub enum Network {
        /// Monacoin
        Monacoin <-> "monacoin",
        /// Monacoin's testnet
        MonacoinTestnet <-> "testnet",
        /// Monacoin's regtest
        MonacoinRegtest <-> "regtest"
    }
}

impl Network {
    /// Creates a `Network` from the magic bytes.
    ///
    /// # Examples
    ///
    /// ```rust
    /// use monacoin::network::constants::Network;
    ///
    /// assert_eq!(Some(Network::Monacoin), Network::from_magic(0xD9B4BEF9));
    /// assert_eq!(None, Network::from_magic(0xFFFFFFFF));
    /// ```
    pub fn from_magic(magic: u32) -> Option<Network> {
        // Note: any new entries here must be added to `magic` below
        match magic {
            0xD9B4BEF9 => Some(Network::Monacoin),
            0x0709110B => Some(Network::MonacoinTestnet),
            0xDAB5BFFA => Some(Network::MonacoinRegtest),
            _ => None
        }
    }

    /// Return the network magic bytes, which should be encoded little-endian
    /// at the start of every message
    ///
    /// # Examples
    ///
    /// ```rust
    /// use monacoin::network::constants::Network;
    ///
    /// let network = Network::Monacoin;
    /// assert_eq!(network.magic(), 0xDBB6C0FB);
    /// ```
    pub fn magic(self) -> u32 {
        // Note: any new entries here must be added to `from_magic` above
<<<<<<< HEAD
        match *self {
            Network::Monacoin => 0xDBB6C0FB,
            Network::MonacoinTestnet => 0xF1C8D2FD,
            Network::MonacoinRegtest => 0xDAB5BFFA,
=======
        match self {
            Network::Bitcoin => 0xD9B4BEF9,
            Network::Testnet => 0x0709110B,
            Network::Regtest => 0xDAB5BFFA,
>>>>>>> a9173d61
        }
    }
}

/// Flags to indicate which network services a node supports.
#[derive(Debug, Clone, Copy, PartialEq, Eq, PartialOrd, Ord, Hash)]
pub struct ServiceFlags(u64);

impl ServiceFlags {
    /// NONE means no services supported.
    pub const NONE: ServiceFlags = ServiceFlags(0);

    /// NETWORK means that the node is capable of serving the complete block chain. It is currently
    /// set by all Bitcoin Core non pruned nodes, and is unset by SPV clients or other light
    /// clients.
    pub const NETWORK: ServiceFlags = ServiceFlags(1 << 0);

    /// GETUTXO means the node is capable of responding to the getutxo protocol request.  Bitcoin
    /// Core does not support this but a patch set called Bitcoin XT does.
    /// See BIP 64 for details on how this is implemented.
    pub const GETUTXO: ServiceFlags = ServiceFlags(1 << 1);

    /// BLOOM means the node is capable and willing to handle bloom-filtered connections.  Bitcoin
    /// Core nodes used to support this by default, without advertising this bit, but no longer do
    /// as of protocol version 70011 (= NO_BLOOM_VERSION)
    pub const BLOOM: ServiceFlags = ServiceFlags(1 << 2);

    /// WITNESS indicates that a node can be asked for blocks and transactions including witness
    /// data.
    pub const WITNESS: ServiceFlags = ServiceFlags(1 << 3);
    
    /// COMPACT_FILTERS means the node will service basic block filter requests.
    /// See BIP157 and BIP158 for details on how this is implemented.
    pub const COMPACT_FILTERS: ServiceFlags = ServiceFlags(1 << 6);

    /// NETWORK_LIMITED means the same as NODE_NETWORK with the limitation of only serving the last
    /// 288 (2 day) blocks.
    /// See BIP159 for details on how this is implemented.
    pub const NETWORK_LIMITED: ServiceFlags = ServiceFlags(1 << 10);

    // NOTE: When adding new flags, remember to update the Display impl accordingly.

    /// Add [ServiceFlags] together.
    ///
    /// Returns itself.
    pub fn add(&mut self, other: ServiceFlags) -> ServiceFlags {
        self.0 |= other.0;
        *self
    }

    /// Remove [ServiceFlags] from this.
    ///
    /// Returns itself.
    pub fn remove(&mut self, other: ServiceFlags) -> ServiceFlags {
        self.0 ^= other.0;
        *self
    }

    /// Check whether [ServiceFlags] are included in this one.
    pub fn has(self, flags: ServiceFlags) -> bool {
        (self.0 | flags.0) == self.0
    }

    /// Get the integer representation of this [ServiceFlags].
    pub fn as_u64(self) -> u64 {
        self.0
    }
}

impl fmt::LowerHex for ServiceFlags {
    fn fmt(&self, f: &mut fmt::Formatter) -> fmt::Result {
        fmt::LowerHex::fmt(&self.0, f)
    }
}

impl fmt::UpperHex for ServiceFlags {
    fn fmt(&self, f: &mut fmt::Formatter) -> fmt::Result {
        fmt::UpperHex::fmt(&self.0, f)
    }
}

impl fmt::Display for ServiceFlags {
    fn fmt(&self, f: &mut fmt::Formatter) -> fmt::Result {
        let mut flags = *self;
        if flags == ServiceFlags::NONE {
            return write!(f, "ServiceFlags(NONE)");
        }
        let mut first = true;
        macro_rules! write_flag {
            ($f:ident) => {
                if flags.has(ServiceFlags::$f) {
                    if !first {
                        write!(f, "|")?;
                    }
                    first = false;
                    write!(f, stringify!($f))?;
                    flags.remove(ServiceFlags::$f);
                }
            }
        }
        write!(f, "ServiceFlags(")?;
        write_flag!(NETWORK);
        write_flag!(GETUTXO);
        write_flag!(BLOOM);
        write_flag!(WITNESS);
        write_flag!(COMPACT_FILTERS);
        write_flag!(NETWORK_LIMITED);
        // If there are unknown flags left, we append them in hex.
        if flags != ServiceFlags::NONE {
            if !first {
                write!(f, "|")?;
            }
            write!(f, "0x{:x}", flags)?;
        }
        write!(f, ")")
    }
}

impl From<u64> for ServiceFlags {
    fn from(f: u64) -> Self {
        ServiceFlags(f)
    }
}

impl Into<u64> for ServiceFlags {
    fn into(self) -> u64 {
        self.0
    }
}

impl ops::BitOr for ServiceFlags {
    type Output = Self;

    fn bitor(mut self, rhs: Self) -> Self {
        self.add(rhs)
    }
}

impl ops::BitOrAssign for ServiceFlags {
    fn bitor_assign(&mut self, rhs: Self) {
        self.add(rhs);
    }
}

impl ops::BitXor for ServiceFlags {
    type Output = Self;

    fn bitxor(mut self, rhs: Self) -> Self {
        self.remove(rhs)
    }
}

impl ops::BitXorAssign for ServiceFlags {
    fn bitxor_assign(&mut self, rhs: Self) {
        self.remove(rhs);
    }
}

impl Encodable for ServiceFlags {
    #[inline]
    fn consensus_encode<S: io::Write>(
        &self,
        mut s: S,
    ) -> Result<usize, encode::Error> {
        self.0.consensus_encode(&mut s)
    }
}

impl Decodable for ServiceFlags {
    #[inline]
    fn consensus_decode<D: io::Read>(mut d: D) -> Result<Self, encode::Error> {
        Ok(ServiceFlags(Decodable::consensus_decode(&mut d)?))
    }
}

#[cfg(test)]
mod tests {
    use super::{Network, ServiceFlags};
    use consensus::encode::{deserialize, serialize};

    #[test]
    fn serialize_test() {
        assert_eq!(
            serialize(&Network::Monacoin.magic()),
            &[0xfb, 0xc0, 0xb6, 0xdb]
        );
        assert_eq!(
            serialize(&Network::MonacoinTestnet.magic()),
            &[0xfd, 0xd2, 0xc8, 0xf1]
        );
        assert_eq!(
            serialize(&Network::MonacoinRegtest.magic()),
            &[0xfa, 0xbf, 0xb5, 0xda]
        );

        assert_eq!(
            deserialize(&[0xfb, 0xc0, 0xb6, 0xdb]).ok(),
            Some(Network::Monacoin.magic())
        );
        assert_eq!(
            deserialize(&[0xfd, 0xd2, 0xc8, 0xf1]).ok(),
            Some(Network::MonacoinTestnet.magic())
        );
        assert_eq!(
            deserialize(&[0xfa, 0xbf, 0xb5, 0xda]).ok(),
            Some(Network::MonacoinRegtest.magic())
        );
    }

    #[test]
    fn string_test() {
        assert_eq!(Network::Monacoin.to_string(), "monacoin");
        assert_eq!(Network::MonacoinTestnet.to_string(), "testnet");
        assert_eq!(Network::MonacoinRegtest.to_string(), "regtest");

        assert_eq!("monacoin".parse::<Network>().unwrap(), Network::Monacoin);
        assert_eq!("testnet".parse::<Network>().unwrap(), Network::MonacoinTestnet);
        assert_eq!("regtest".parse::<Network>().unwrap(), Network::MonacoinRegtest);
        assert!("fakenet".parse::<Network>().is_err());
    }

    #[test]
    fn service_flags_test() {
        let all = [
            ServiceFlags::NETWORK,
            ServiceFlags::GETUTXO,
            ServiceFlags::BLOOM,
            ServiceFlags::WITNESS,
            ServiceFlags::COMPACT_FILTERS,
            ServiceFlags::NETWORK_LIMITED,
        ];

        let mut flags = ServiceFlags::NONE;
        for f in all.iter() {
            assert!(!flags.has(*f));
        }

        flags |= ServiceFlags::WITNESS;
        assert_eq!(flags, ServiceFlags::WITNESS);

        let mut flags2 = flags | ServiceFlags::GETUTXO;
        for f in all.iter() {
            assert_eq!(flags2.has(*f), *f == ServiceFlags::WITNESS || *f == ServiceFlags::GETUTXO);
        }

        flags2 ^= ServiceFlags::WITNESS;
        assert_eq!(flags2, ServiceFlags::GETUTXO);
        
        flags2 |= ServiceFlags::COMPACT_FILTERS;
        flags2 ^= ServiceFlags::GETUTXO;
        assert_eq!(flags2, ServiceFlags::COMPACT_FILTERS);

        // Test formatting.
        assert_eq!("ServiceFlags(NONE)", ServiceFlags::NONE.to_string());
        assert_eq!("ServiceFlags(WITNESS)", ServiceFlags::WITNESS.to_string());
        let flag = ServiceFlags::WITNESS | ServiceFlags::BLOOM | ServiceFlags::NETWORK;
        assert_eq!("ServiceFlags(NETWORK|BLOOM|WITNESS)", flag.to_string());
        let flag = ServiceFlags::WITNESS | 0xf0.into();
        assert_eq!("ServiceFlags(WITNESS|COMPACT_FILTERS|0xb0)", flag.to_string());
    }
}
<|MERGE_RESOLUTION|>--- conflicted
+++ resolved
@@ -91,17 +91,10 @@
     /// ```
     pub fn magic(self) -> u32 {
         // Note: any new entries here must be added to `from_magic` above
-<<<<<<< HEAD
-        match *self {
+        match self {
             Network::Monacoin => 0xDBB6C0FB,
             Network::MonacoinTestnet => 0xF1C8D2FD,
             Network::MonacoinRegtest => 0xDAB5BFFA,
-=======
-        match self {
-            Network::Bitcoin => 0xD9B4BEF9,
-            Network::Testnet => 0x0709110B,
-            Network::Regtest => 0xDAB5BFFA,
->>>>>>> a9173d61
         }
     }
 }
