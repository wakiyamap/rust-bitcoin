// Rust Bitcoin Library
// Written in 2014 by
//     Andrew Poelstra <apoelstra@wpsoftware.net>
//
// To the extent possible under law, the author(s) have dedicated all
// copyright and related and neighboring rights to this software to
// the public domain worldwide. This software is distributed without
// any warranty.
//
// You should have received a copy of the CC0 Public Domain Dedication
// along with this software.
// If not, see <http://creativecommons.org/publicdomain/zero/1.0/>.
//

//! Bitcoin Block
//!
//! A block is a bundle of transactions with a proof-of-work attached,
//! which commits to an earlier block to form the blockchain. This
//! module describes structures and functions needed to describe
//! these blocks and the blockchain.
//!

use util;
use util::Error::{BlockBadTarget, BlockBadProofOfWork};
use util::hash::bitcoin_merkle_root;
use hashes::{Hash, HashEngine};
use hash_types::{Wtxid, BlockHash, TxMerkleNode, WitnessMerkleNode, WitnessCommitment};
use util::uint::Uint256;
use consensus::encode::{Encodable, serialize};
use consensus::params::Params;
use network::constants::Network;
use blockdata::transaction::Transaction;
<<<<<<< HEAD
use blockdata::constants::max_target;
use VarInt;
extern crate lyra2;
extern crate scrypt;
=======
use blockdata::constants::{max_target, WITNESS_SCALE_FACTOR};
use VarInt;
>>>>>>> a9173d61

/// A block header, which contains all the block's information except
/// the actual transactions
#[derive(Copy, PartialEq, Eq, Clone, Debug)]
pub struct BlockHeader {
    /// The protocol version. Should always be 1.
    pub version: u32,
    /// Reference to the previous block in the chain
    pub prev_blockhash: BlockHash,
    /// The root hash of the merkle tree of transactions in the block
    pub merkle_root: TxMerkleNode,
    /// The timestamp of the block, as claimed by the miner
    pub time: u32,
    /// The target value below which the blockhash must lie, encoded as a
    /// a float (with well-defined rounding, of course)
    pub bits: u32,
    /// The nonce, selected to obtain a low enough blockhash
    pub nonce: u32,
}

/// A Bitcoin block, which is a collection of transactions with an attached
/// proof of work.
#[derive(PartialEq, Eq, Clone, Debug)]
pub struct Block {
    /// The block header
    pub header: BlockHeader,
    /// List of transactions contained in the block
    pub txdata: Vec<Transaction>
}

impl Block {
    /// Return the block hash.
    pub fn block_hash(&self) -> BlockHash {
        self.header.block_hash()
    }

    /// check if merkle root of header matches merkle root of the transaction list
    pub fn check_merkle_root (&self) -> bool {
        self.header.merkle_root == self.merkle_root()
    }

    /// check if witness commitment in coinbase is matching the transaction list
    pub fn check_witness_commitment(&self) -> bool {

        // witness commitment is optional if there are no transactions using SegWit in the block
        if self.txdata.iter().all(|t| t.input.iter().all(|i| i.witness.is_empty())) {
            return true;
        }
        if !self.txdata.is_empty() {
            let coinbase = &self.txdata[0];
            if coinbase.is_coin_base() {
                // commitment is in the last output that starts with below magic
                if let Some(pos) = coinbase.output.iter()
                    .rposition(|o| {
                        o.script_pubkey.len () >= 38 &&
                        o.script_pubkey[0..6] == [0x6a, 0x24, 0xaa, 0x21, 0xa9, 0xed] }) {
                    let commitment = WitnessCommitment::from_slice(&coinbase.output[pos].script_pubkey.as_bytes()[6..38]).unwrap();
                    // witness reserved value is in coinbase input witness
                    if coinbase.input[0].witness.len() == 1 && coinbase.input[0].witness[0].len() == 32 {
                        let witness_root = self.witness_root();
                        return commitment == Self::compute_witness_commitment(&witness_root, coinbase.input[0].witness[0].as_slice())
                    }
                }
            }
        }
        false
    }

    /// Calculate the transaction merkle root.
    pub fn merkle_root(&self) -> TxMerkleNode {
        let hashes = self.txdata.iter().map(|obj| obj.txid().as_hash());
        bitcoin_merkle_root(hashes).into()
    }

    /// compute witness commitment for the transaction list
    pub fn compute_witness_commitment (witness_root: &WitnessMerkleNode, witness_reserved_value: &[u8]) -> WitnessCommitment {
        let mut encoder = WitnessCommitment::engine();
        witness_root.consensus_encode(&mut encoder).unwrap();
        encoder.input(witness_reserved_value);
        WitnessCommitment::from_engine(encoder)
    }

    /// Merkle root of transactions hashed for witness
    pub fn witness_root(&self) -> WitnessMerkleNode {
        let hashes = self.txdata.iter().enumerate().map(|(i, t)|
            if i == 0 {
                // Replace the first hash with zeroes.
                Wtxid::default().as_hash()
            } else {
                t.wtxid().as_hash()
            }
        );
        bitcoin_merkle_root(hashes).into()
    }

<<<<<<< HEAD
    /// Get the weight of the block
    pub fn get_weight(&self) -> usize {
        // XXX use WITNESS_SCALE_FACTOR when rebasing to master
        let base_weight = 4 * (80 + VarInt(self.txdata.len() as u64).len());
        let txs_weight: usize = self.txdata.iter().map(|tx| tx.get_weight()).sum();
        base_weight + txs_weight
    }

    /// Get the size of the block
    pub fn get_size(&self) -> usize {
        let base_size = 80 + VarInt(self.txdata.len() as u64).len();
        let txs_size: usize = self.txdata.iter().map(|tx| tx.get_size()).sum();
        base_size + txs_size
    }
=======
    /// Get the size of the block
    pub fn get_size(&self) -> usize {
        // The size of the header + the size of the varint with the tx count + the txs themselves
        let base_size = 80 + VarInt(self.txdata.len() as u64).len();
        let txs_size: usize = self.txdata.iter().map(Transaction::get_size).sum();
        base_size + txs_size
    }

    /// Get the weight of the block
    pub fn get_weight(&self) -> usize {
        let base_weight = WITNESS_SCALE_FACTOR * (80 + VarInt(self.txdata.len() as u64).len());
        let txs_weight: usize = self.txdata.iter().map(Transaction::get_weight).sum();
        base_weight + txs_weight
    }
>>>>>>> a9173d61
}

impl BlockHeader {
    /// Return the block hash.
    pub fn block_hash(&self) -> BlockHash {
        let mut engine = BlockHash::engine();
        self.consensus_encode(&mut engine).expect("engines don't error");
        BlockHash::from_engine(engine)
    }

    /// Return the block hash(scrypt & Lyra2rev2).
    pub fn block_pow_hash(&self, bool_lyra2rev2: bool) -> BlockHash {
        let mut raw_header_hash = serialize(&self.version);
        let mut vec_prev_blockhash = serialize(&self.prev_blockhash);
        vec_prev_blockhash.reverse();
        raw_header_hash.append(&mut vec_prev_blockhash);
        let mut vec_merkle_root = serialize(&self.merkle_root);
        vec_merkle_root.reverse();
        raw_header_hash.append(&mut vec_merkle_root);
        raw_header_hash.append(&mut serialize(&self.time));
        raw_header_hash.append(&mut serialize(&self.bits));
        raw_header_hash.append(&mut serialize(&self.nonce));
        if bool_lyra2rev2 {
            BlockHash::from_slice(&lyra2::lyra2rev2::sum(raw_header_hash)[..]).expect("maybe ok")
        } else {
            let params = scrypt::ScryptParams::new(1, 1, 1024).unwrap();
            let mut output = vec![0; 32];
            scrypt::scrypt(&raw_header_hash, &raw_header_hash, &params, &mut output).expect("OS RNG should not fail");
            BlockHash::from_slice(&output[..]).expect("maybe ok")
        }
    }

    /// Computes the target [0, T] that a blockhash must land in to be valid
    pub fn target(&self) -> Uint256 {
        // This is a floating-point "compact" encoding originally used by
        // OpenSSL, which satoshi put into consensus code, so we're stuck
        // with it. The exponent needs to have 3 subtracted from it, hence
        // this goofy decoding code:
        let (mant, expt) = {
            let unshifted_expt = self.bits >> 24;
            if unshifted_expt <= 3 {
                ((self.bits & 0xFFFFFF) >> (8 * (3 - unshifted_expt as usize)), 0)
            } else {
                (self.bits & 0xFFFFFF, 8 * ((self.bits >> 24) - 3))
            }
        };

        // The mantissa is signed but may not be negative
        if mant > 0x7FFFFF {
            Default::default()
        } else {
            Uint256::from_u64(mant as u64).unwrap() << (expt as usize)
        }
    }

    /// Computes the target value in float format from Uint256 format.
    pub fn compact_target_from_u256(value: &Uint256) -> u32 {
        let mut size = (value.bits() + 7) / 8;
        let mut compact = if size <= 3 {
            (value.low_u64() << (8 * (3 - size))) as u32
        } else {
            let bn = *value >> (8 * (size - 3));
            bn.low_u32()
        };

        if (compact & 0x00800000) != 0 {
            compact >>= 8;
            size += 1;
        }

        compact | (size << 24) as u32
    }

    /// Compute the popular "difficulty" measure for mining
    pub fn difficulty(&self, network: Network) -> u64 {
        (max_target(network) / self.target()).low_u64()
    }

    /// Checks that the proof-of-work for the block is valid.
    pub fn validate_pow(&self, required_target: &Uint256, height: &u32, consensus_params: &Params) -> Result<(), util::Error> {
        // let target = &self.target(); //TODO monacoin is OK?
        let target = required_target;
        if target != required_target {
            return Err(BlockBadTarget);
        }
        let data: [u8; 32] = self.block_pow_hash(height >= &consensus_params.switch_lyra2rev2_dgwblock).into_inner();
        let mut ret = [0u64; 4];
        util::endian::bytes_to_u64_slice_le(&data, &mut ret);
        let hash = &Uint256(ret);
        if hash <= target { Ok(()) } else { Err(BlockBadProofOfWork) }
    }

    /// Returns the total work of the block
    pub fn work(&self) -> Uint256 {
        // 2**256 / (target + 1) == ~target / (target+1) + 1    (eqn shamelessly stolen from bitcoind)
        let mut ret = !self.target();
        let mut ret1 = self.target();
        ret1.increment();
        ret = ret / ret1;
        ret.increment();
        ret
    }
}

impl_consensus_encoding!(BlockHeader, version, prev_blockhash, merkle_root, time, bits, nonce);
impl_consensus_encoding!(Block, header, txdata);
serde_struct_impl!(BlockHeader, version, prev_blockhash, merkle_root, time, bits, nonce);
serde_struct_impl!(Block, header, txdata);

#[cfg(test)]
mod tests {
    use hashes::hex::FromHex;

    use blockdata::block::{Block, BlockHeader};
    use consensus::encode::{deserialize, serialize};

    #[test]
    fn block_test() {
        let some_block = Vec::from_hex("010000004ddccd549d28f385ab457e98d1b11ce80bfea2c5ab93015ade4973e400000000bf4473e53794beae34e64fccc471dace6ae544180816f89591894e0f417a914cd74d6e49ffff001d323b3a7b0201000000010000000000000000000000000000000000000000000000000000000000000000ffffffff0804ffff001d026e04ffffffff0100f2052a0100000043410446ef0102d1ec5240f0d061a4246c1bdef63fc3dbab7733052fbbf0ecd8f41fc26bf049ebb4f9527f374280259e7cfa99c48b0e3f39c51347a19a5819651503a5ac00000000010000000321f75f3139a013f50f315b23b0c9a2b6eac31e2bec98e5891c924664889942260000000049483045022100cb2c6b346a978ab8c61b18b5e9397755cbd17d6eb2fe0083ef32e067fa6c785a02206ce44e613f31d9a6b0517e46f3db1576e9812cc98d159bfdaf759a5014081b5c01ffffffff79cda0945903627c3da1f85fc95d0b8ee3e76ae0cfdc9a65d09744b1f8fc85430000000049483045022047957cdd957cfd0becd642f6b84d82f49b6cb4c51a91f49246908af7c3cfdf4a022100e96b46621f1bffcf5ea5982f88cef651e9354f5791602369bf5a82a6cd61a62501fffffffffe09f5fe3ffbf5ee97a54eb5e5069e9da6b4856ee86fc52938c2f979b0f38e82000000004847304402204165be9a4cbab8049e1af9723b96199bfd3e85f44c6b4c0177e3962686b26073022028f638da23fc003760861ad481ead4099312c60030d4cb57820ce4d33812a5ce01ffffffff01009d966b01000000434104ea1feff861b51fe3f5f8a3b12d0f4712db80e919548a80839fc47c6a21e66d957e9c5d8cd108c7a2d2324bad71f9904ac0ae7336507d785b17a2c115e427a32fac00000000").unwrap();
        let cutoff_block = Vec::from_hex("010000004ddccd549d28f385ab457e98d1b11ce80bfea2c5ab93015ade4973e400000000bf4473e53794beae34e64fccc471dace6ae544180816f89591894e0f417a914cd74d6e49ffff001d323b3a7b0201000000010000000000000000000000000000000000000000000000000000000000000000ffffffff0804ffff001d026e04ffffffff0100f2052a0100000043410446ef0102d1ec5240f0d061a4246c1bdef63fc3dbab7733052fbbf0ecd8f41fc26bf049ebb4f9527f374280259e7cfa99c48b0e3f39c51347a19a5819651503a5ac00000000010000000321f75f3139a013f50f315b23b0c9a2b6eac31e2bec98e5891c924664889942260000000049483045022100cb2c6b346a978ab8c61b18b5e9397755cbd17d6eb2fe0083ef32e067fa6c785a02206ce44e613f31d9a6b0517e46f3db1576e9812cc98d159bfdaf759a5014081b5c01ffffffff79cda0945903627c3da1f85fc95d0b8ee3e76ae0cfdc9a65d09744b1f8fc85430000000049483045022047957cdd957cfd0becd642f6b84d82f49b6cb4c51a91f49246908af7c3cfdf4a022100e96b46621f1bffcf5ea5982f88cef651e9354f5791602369bf5a82a6cd61a62501fffffffffe09f5fe3ffbf5ee97a54eb5e5069e9da6b4856ee86fc52938c2f979b0f38e82000000004847304402204165be9a4cbab8049e1af9723b96199bfd3e85f44c6b4c0177e3962686b26073022028f638da23fc003760861ad481ead4099312c60030d4cb57820ce4d33812a5ce01ffffffff01009d966b01000000434104ea1feff861b51fe3f5f8a3b12d0f4712db80e919548a80839fc47c6a21e66d957e9c5d8cd108c7a2d2324bad71f9904ac0ae7336507d785b17a2c115e427a32fac").unwrap();

        let prevhash = Vec::from_hex("4ddccd549d28f385ab457e98d1b11ce80bfea2c5ab93015ade4973e400000000").unwrap();
        let merkle = Vec::from_hex("bf4473e53794beae34e64fccc471dace6ae544180816f89591894e0f417a914c").unwrap();

        let decode: Result<Block, _> = deserialize(&some_block);
        let bad_decode: Result<Block, _> = deserialize(&cutoff_block);

        assert!(decode.is_ok());
        assert!(bad_decode.is_err());
        let real_decode = decode.unwrap();
        assert_eq!(real_decode.header.version, 1);
        assert_eq!(serialize(&real_decode.header.prev_blockhash), prevhash);
        assert_eq!(real_decode.header.merkle_root, real_decode.merkle_root());
        assert_eq!(serialize(&real_decode.header.merkle_root), merkle);
        assert_eq!(real_decode.header.time, 1231965655);
        assert_eq!(real_decode.header.bits, 486604799);
        assert_eq!(real_decode.header.nonce, 2067413810);
        // [test] TODO: check the transaction data

        assert_eq!(real_decode.get_size(), some_block.len());
        assert_eq!(real_decode.get_weight(), some_block.len() * 4);

        // should be also ok for a non-witness block as commitment is optional in that case
        assert!(real_decode.check_witness_commitment());

        assert_eq!(serialize(&real_decode), some_block);
    }

    // Check testnet block 000000000000045e0b1660b6445b5e5c5ab63c9a4f956be7e1e69be04fa4497b
    #[test]
    fn segwit_block_test() {
        let segwit_block = Vec::from_hex("000000202aa2f2ca794ccbd40c16e2f3333f6b8b683f9e7179b2c4d7490600000000000010bc26e70a2f672ad420a6153dd0c28b40a6002c55531bfc99bf8994a8e8f67e5503bd5750d4061a4ed90a700f010000000001010000000000000000000000000000000000000000000000000000000000000000ffffffff3603da1b0e00045503bd5704c7dd8a0d0ced13bb5785010800000000000a636b706f6f6c122f4e696e6a61506f6f6c2f5345475749542fffffffff02b4e5a212000000001976a914876fbb82ec05caa6af7a3b5e5a983aae6c6cc6d688ac0000000000000000266a24aa21a9edf91c46b49eb8a29089980f02ee6b57e7d63d33b18b4fddac2bcd7db2a3983704012000000000000000000000000000000000000000000000000000000000000000000000000001000000017e4f81175332a733e26d4ba4e29f53f67b7a5d7c2adebb276e447ca71d130b55000000006b483045022100cac809cd1a3d9ad5d5e31a84e2e1d8ec5542841e4d14c6b52e8b38cbe1ff1728022064470b7fb0c2efeccb2e84bfa36ec5f9e434c84b1101c00f7ee32f726371b7410121020e62280798b6b8c37f068df0915b0865b63fabc401c2457cbc3ef96887dd3647ffffffff02ca2f780c000000001976a914c6b5545b3592cb477d709896fa705592c9b6113a88ac663b2a06000000001976a914e7c1345fc8f87c68170b3aa798a956c2fe6a9eff88ac0000000001000000011e99f5a785e677e017d36b50aa4fd10010ffd039f38f42f447ca8895250e121f01000000d90047304402200d3d296ad641a281dd5c0d68b9ab0d1ad5f7052bec148c1fb81fb1ba69181ec502201a372bb16fb8e054ee9bef41e300d292153830f841a4db0ab7f7407f6581b9bc01473044022002584f313ae990236b6bebb82fbbb006a2b02a448dd5c93434428991eae960d60220491d67d2660c4dde19025cf86e5164a559e2c79c3b98b40e146fab974acd24690147522102632178d046673c9729d828cfee388e121f497707f810c131e0d3fc0fe0bd66d62103a0951ec7d3a9da9de171617026442fcd30f34d66100fab539853b43f508787d452aeffffffff0240420f000000000017a9140ffdcf96700455074292a821c74922e8652993998788997bc60000000017a9148ce5408cfeaddb7ccb2545ded41ef478109454848700000000010000000113100b09e6a78d63ec4850654ab0f68806de29710b09172eddfef730652b155501000000da00473044022015389408e3446a3f36a05060e0e4a3c8b92ff3901ba2511aa944ec91a537a1cb022045a33b6ec47605b1718ed2e753263e54918edbf6126508ff039621fb928d28a001483045022100bb952fde81f216f7063575c0bb2bedc050ce08c96d9b437ea922f5eb98c882da02201b7cbf3a2f94ea4c5eb7f0df3af2ebcafa8705af7f410ab5d3d4bac13d6bc6120147522102632178d046673c9729d828cfee388e121f497707f810c131e0d3fc0fe0bd66d62103a0951ec7d3a9da9de171617026442fcd30f34d66100fab539853b43f508787d452aeffffffff0240420f000000000017a914d3db9a20312c3ab896a316eb108dbd01e47e17d687e0ba7ac60000000017a9148ce5408cfeaddb7ccb2545ded41ef47810945484870000000001000000016e3cca1599cde54878e2f27f434df69df0afd1f313cb6e38c08d3ffb57f97a6c01000000da0048304502210095623b70ec3194fa4037a1c1106c2580caedc390e25e5b330bbeb3111e8184bc02205ae973c4a4454be2a3a03beb66297143c1044a3c4743742c5cdd1d516a1ad3040147304402202f3d6d89996f5b42773dd6ebaf367f1af1f3a95c7c7b487ec040131c40f4a4a30220524ffbb0b563f37b3eb1341228f792e8f84111b7c4a9f49cdd998e052ee42efa0147522102632178d046673c9729d828cfee388e121f497707f810c131e0d3fc0fe0bd66d62103a0951ec7d3a9da9de171617026442fcd30f34d66100fab539853b43f508787d452aeffffffff0240420f000000000017a9141ade6b95896dde8ec4dee9e59af8849d3797348e8728af7ac60000000017a9148ce5408cfeaddb7ccb2545ded41ef47810945484870000000001000000011d9dc3a5df9b5b2eeb2bd11a2db243be9e8cc23e2f180bf317d32a499904c15501000000db00483045022100ebbd1c9a8ce626edbb1a7881df81e872ef8c6424feda36faa8a5745157400c6a02206eb463bc8acd5ea06a289e86115e1daae0c2cf10d9cbbd199e1311170d5543ef01483045022100809411a917dc8cf4f3a777f0388fdea6de06243ef7691e500c60abd1c7f19ae602205255d2b1191d8adedb77b814ccb66471eb8486cb4ff8727824254ee5589f176b0147522102632178d046673c9729d828cfee388e121f497707f810c131e0d3fc0fe0bd66d62103a0951ec7d3a9da9de171617026442fcd30f34d66100fab539853b43f508787d452aeffffffff0240420f000000000017a914759a49c772347be81c49517f9e1e6def6a88d4dd87800b85c60000000017a9148ce5408cfeaddb7ccb2545ded41ef47810945484870000000001000000018c51902affd8e5247dfcc2e5d0528a3815f53c8b6d2c200ff290b2b2b486d7704f0000006a47304402201be0d485f6a3ce871be80064c593c5327b3fd7e450f05ab7fae38385bc40cfbe02206e2a6c9970b5d1d10207892376733757486634fce4f352e772149c486857612101210350c33bc9a790c9495195761577b34912a949b73d5bc5ae5343f5ba08b33220ccffffffff0110270000000000001976a9142ab1c62710a7bdfdb4bb6394bbedc58b32b4d5a388ac0000000001000000018c51902affd8e5247dfcc2e5d0528a3815f53c8b6d2c200ff290b2b2b486d7704e0000006b483045022100ccc8c0ac90bdb0402842aec91830c765cdead7a728552a6a34de7d13a6dab28e02206c96f8640cf3444054e9632b197be30598a09c3d5defcd95750bdb922a60d64801210350c33bc9a790c9495195761577b34912a949b73d5bc5ae5343f5ba08b33220ccffffffff0110270000000000001976a9142ab1c62710a7bdfdb4bb6394bbedc58b32b4d5a388ac0000000001000000011b436669c06cbf3442e21a2fe3edc20cd3cf13c358c53234bc4d88bfd8c4bd2a000000006a47304402204a63410ee13db52c7609ab08e25b7fe3c608cc21cc1755ad13460685eb55193202204cd1ea80c06a81571119be0b8cccd96ef7cdd90f62c1fe2d538622feb08e22ba0121024baa8b67cc9ed8a97d90895e3716b25469b67cb26d3324d7aff213f507764765ffffffff010000000000000000306a2e516d64523365345261445653324d436a736e536171734a5753324465655446624238354541794a4d5843784c7934000000000100000001be4a95ed36316cada5118b1982e4cb4a07f93e7a4153e227466f1cb0776de995000000006b483045022100a22d5251deea0470806bab817013d675a63cd52218d6e477ab0c9d601d018b7f022042121b46afcdcd0c66f189398212b66085e88c6973ae560f1810c13e55e2bee40121024baa8b67cc9ed8a97d90895e3716b25469b67cb26d3324d7aff213f507764765ffffffff010000000000000000306a2e516d57484d57504e5248515872504c7338554c586b4d483746745356413675366b5a6b4a4e3851796e4e583751340000000001000000016c061a65b49edec21acdbc22f97dc853aa872302aeef13fabf0bf6807de1b8bd010000006b483045022100dd80381f2d158b4dad7f98d2d97317c533fb36e737542473feb05fa74d0b73bb02207097d4331196069167e525b61d132532292fd75cc039a5839c04c2545d427e2b0121035e9a597df8b417bef66811882a2844604fc591c427f642628f0fef46be19a4c9feffffff0280a4bf07000000001976a914573b9106e16ee0b5c143dc40f0724f77dd0e282088ac9533b22c000000001976a9149c4da607efb1d759d33da71778bc6cafa56acb5988acd31b0e0001000000017dae20994b69b28534e5b22f3d7c50f9d7541348cbf6f43fcc654263ebaf8f68000000006b483045022100a85300eb94b24b044877d0b0d61e08e16dbc82ec7d69c723a8a45519f95c35b002203d78376e6bee31b455c097557af7fe4d6b620bc74269e9a75e2aad2b545abddb012103b0d08aba2a5ac6cf2788fda941c386040e35e49d3a57d2aefb16c0438fb98acbfeffffff022222305f000000001976a914cfda30dd836b596db6a9c230c45ae2179107f04888ac80a4bf07000000001976a91442dfcf5823aacb185844e663873c35fb98bfd21b88acd31b0e000100000002ad3e85e4af30678a330f8941ed7a9ca17cd0236368d238cac4e9ff09c466fed1020000006b483045022100d1196c48a0392e09592f1b96b4aec32ab0cecb6fd17b1d0c85ab3250a2fe45d9022059217c82f684fcdecdbe660a2077ea956dfbbb964d2648bc1e8ae0f0fe565449012103b64e32e5f62e03701428fb1e3151e9a57f149c67708f6164a235c8199fe17cc2ffffffff34f0a71c1c2cd610522e9c18c67931cded5e9647d4419c49b99715e2a0795f3d020000006a4730440220316e81d8242abf3c5f885d200feca12c3adb63cf2cd4dc74602f7b8b0cba50340220210d525758df77ccdca6908311c1895275e07bbb29b45963a19252acde55873f012103b64e32e5f62e03701428fb1e3151e9a57f149c67708f6164a235c8199fe17cc2ffffffff0510270000000000001976a914449d2394dde057bc199f23fb8aa2e400f344611788ac10270000000000001976a914449d2394dde057bc199f23fb8aa2e400f344611788aca0860100000000001976a91413d35ad337dd80a055757e5ea0a45b59fee3060c88ac70110100000000001976a91413d35ad337dd80a055757e5ea0a45b59fee3060c88ac0000000000000000026a000000000001000000018e33fecc2ddbd86c5ea919f7bd5a5acf8a09f3e0cdaaaf4f08c5ef095161ef1100000000fdfe0000483045022100d2489b225d39b7d8b6767a6928c8029a2a1297c08fdf00d683ba0c1987e7d7000220176cb66c8a243806bb7421f658325a69a51c82c0c3314e37f2400f33626390210148304502210096cfa57662a545830d0e29610becd41ea031e256339913718ce18dbb1a27bdb00220482911c851d15adcd37097dff99a9ff1f97d953bcebc528835118f447412553e014c695221028d9889862b29430278c084b5c4090b7b807b31e047bcd212ebc2c4e43fc0e3c52103160949a7c8c81f2c25d7763f57eb1cb407d867c5b7c290331bd2dc4b1182c6d32103fbef3b60914bda9173765902013a251ec89450c75d0b5a96a143db1dabf98d9553aeffffffff0220e8891c0100000017a914d996715e081c50f8f6b1b4e7fb6ca214f9924fdf87809698000000000017a9145611d812263f32960228cb5f85329bce4770a218870000000001000000017720507dcbe6c69f652b0c0ce19406f482372d1a8abc05d45fb7acf97fb80eec00000000fdfe00004830450221009821d8e117de44b1202c829c0f5063997acf007cf9b561c6fb8d1212cddb6c40022010ff5067b0d9d4eca2da0ceb876e9a16f1a2142da866d3042a7bae8968813e8001483045022100dea759d14a8a1c5da5f3dcc5509871aaa2c1e3be03752c1b858d80fa4227163702205183d70cc28dcb6df9b037714c8b6442ef84e0ddce07711a30c731e9f0925090014c695221028d70ea66fe7a7def282df7b2b498007e5072933e42c18f63ce85975dcbcf1a8821037e8f842b1e47e21d88002c5aab2559212a4c2c9dbe5ef5347f2a29afd0510ec1210251259cb9fd4f6206488408286e4475c9c9fe887e57a3e32ae4da222778a2aedf53aeffffffff023380cb020000000017a9143b5a7e85b22656a34d43187ac8dd09acd7109d2487809698000000000017a914b9b4b555f594a34deec3ad61d5c5f3738b17ee158700000000").unwrap();

        let decode: Result<Block, _> = deserialize(&segwit_block);

        let prevhash = Vec::from_hex("2aa2f2ca794ccbd40c16e2f3333f6b8b683f9e7179b2c4d74906000000000000").unwrap();
        let merkle = Vec::from_hex("10bc26e70a2f672ad420a6153dd0c28b40a6002c55531bfc99bf8994a8e8f67e").unwrap();

        assert!(decode.is_ok());
        let real_decode = decode.unwrap();
        assert_eq!(real_decode.header.version, 0x20000000);  // VERSIONBITS but no bits set
        assert_eq!(serialize(&real_decode.header.prev_blockhash), prevhash);
        assert_eq!(serialize(&real_decode.header.merkle_root), merkle);
        assert_eq!(real_decode.header.merkle_root, real_decode.merkle_root());
        assert_eq!(real_decode.header.time, 1472004949);
        assert_eq!(real_decode.header.bits, 0x1a06d450);
        assert_eq!(real_decode.header.nonce, 1879759182);
        // [test] TODO: check the transaction data

        assert_eq!(real_decode.get_size(), segwit_block.len());
        assert_eq!(real_decode.get_weight(), 17168);

        assert!(real_decode.check_witness_commitment());

        assert_eq!(serialize(&real_decode), segwit_block);
    }

    #[test]
    fn compact_roundrtip_test() {
        let some_header = Vec::from_hex("010000004ddccd549d28f385ab457e98d1b11ce80bfea2c5ab93015ade4973e400000000bf4473e53794beae34e64fccc471dace6ae544180816f89591894e0f417a914cd74d6e49ffff001d323b3a7b").unwrap();

        let header: BlockHeader = deserialize(&some_header).expect("Can't deserialize correct block header");

        assert_eq!(header.bits, BlockHeader::compact_target_from_u256(&header.target()));
    }
}
<|MERGE_RESOLUTION|>--- conflicted
+++ resolved
@@ -30,15 +30,10 @@
 use consensus::params::Params;
 use network::constants::Network;
 use blockdata::transaction::Transaction;
-<<<<<<< HEAD
-use blockdata::constants::max_target;
+use blockdata::constants::{max_target, WITNESS_SCALE_FACTOR};
 use VarInt;
 extern crate lyra2;
 extern crate scrypt;
-=======
-use blockdata::constants::{max_target, WITNESS_SCALE_FACTOR};
-use VarInt;
->>>>>>> a9173d61
 
 /// A block header, which contains all the block's information except
 /// the actual transactions
@@ -134,22 +129,6 @@
         bitcoin_merkle_root(hashes).into()
     }
 
-<<<<<<< HEAD
-    /// Get the weight of the block
-    pub fn get_weight(&self) -> usize {
-        // XXX use WITNESS_SCALE_FACTOR when rebasing to master
-        let base_weight = 4 * (80 + VarInt(self.txdata.len() as u64).len());
-        let txs_weight: usize = self.txdata.iter().map(|tx| tx.get_weight()).sum();
-        base_weight + txs_weight
-    }
-
-    /// Get the size of the block
-    pub fn get_size(&self) -> usize {
-        let base_size = 80 + VarInt(self.txdata.len() as u64).len();
-        let txs_size: usize = self.txdata.iter().map(|tx| tx.get_size()).sum();
-        base_size + txs_size
-    }
-=======
     /// Get the size of the block
     pub fn get_size(&self) -> usize {
         // The size of the header + the size of the varint with the tx count + the txs themselves
@@ -164,7 +143,6 @@
         let txs_weight: usize = self.txdata.iter().map(Transaction::get_weight).sum();
         base_weight + txs_weight
     }
->>>>>>> a9173d61
 }
 
 impl BlockHeader {
