--- conflicted
+++ resolved
@@ -25,16 +25,9 @@
 //! # Examples
 //!
 //! ```rust
-<<<<<<< HEAD
-//! extern crate monacoin;
 //! use monacoin::hash_types::Txid;
 //! use monacoin::hashes::hex::FromHex;
 //! use monacoin::{Block, MerkleBlock};
-=======
-//! use bitcoin::hash_types::Txid;
-//! use bitcoin::hashes::hex::FromHex;
-//! use bitcoin::{Block, MerkleBlock};
->>>>>>> a9173d61
 //!
 //! // Get the proof from a bitcoind by running in the terminal:
 //! // $ TXID="5a4ebf66822b0b2d56bd9dc64ece0bc38ee7844a23ff1d7320a88c5fdb2ad3e2"
@@ -137,16 +130,9 @@
     /// # Examples
     ///
     /// ```rust
-<<<<<<< HEAD
-    /// extern crate monacoin;
     /// use monacoin::hash_types::Txid;
     /// use monacoin::hashes::hex::FromHex;
     /// use monacoin::util::merkleblock::PartialMerkleTree;
-=======
-    /// use bitcoin::hash_types::Txid;
-    /// use bitcoin::hashes::hex::FromHex;
-    /// use bitcoin::util::merkleblock::PartialMerkleTree;
->>>>>>> a9173d61
     ///
     /// // Block 80000
     /// let txids: Vec<Txid> = [
@@ -415,16 +401,9 @@
     /// # Examples
     ///
     /// ```rust
-<<<<<<< HEAD
-    /// extern crate monacoin;
     /// use monacoin::hash_types::Txid;
     /// use monacoin::hashes::hex::FromHex;
     /// use monacoin::{Block, MerkleBlock};
-=======
-    /// use bitcoin::hash_types::Txid;
-    /// use bitcoin::hashes::hex::FromHex;
-    /// use bitcoin::{Block, MerkleBlock};
->>>>>>> a9173d61
     ///
     /// // Block 80000
     /// let block_bytes = Vec::from_hex("01000000ba8b9cda965dd8e536670f9ddec10e53aab14b20bacad2\
