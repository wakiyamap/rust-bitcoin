#!/bin/sh -ex

FEATURES="bitcoinconsensus use-serde rand"

if [ "$DO_COV" = true ]
then
    export RUSTFLAGS="-C link-dead-code"
fi


# Use toolchain if explicitly specified
if [ -n "$TOOLCHAIN" ]
then
    alias cargo="cargo +$TOOLCHAIN"
fi

# Test without any features first
cargo test --verbose

# Test each feature
for feature in ${FEATURES}
do
    cargo test --verbose --features="$feature"
done

# Fuzz if told to
if [ "$DO_FUZZ" = true ]
then
    (
        cd fuzz
        cargo test --verbose
        ./travis-fuzz.sh
    )
fi

# Bench if told to
if [ "$DO_BENCH" = true ]
then
    cargo bench --features unstable
fi

# Use as dependency if told to
if [ -n "$AS_DEPENDENCY" ]
then
    cargo new dep_test
    cd dep_test
<<<<<<< HEAD
    echo 'monacoin = { path = "..", features = ["use-serde"] }' >> Cargo.toml
=======
    echo 'bitcoin = { path = "..", features = ["use-serde"] }' >> Cargo.toml

    # Pin `cc` for Rust 1.29
    if [ "$TRAVIS_RUST_VERSION" = "1.29.0" ]; then
        cargo generate-lockfile --verbose
        cargo update -p cc --precise "1.0.41" --verbose
    fi

>>>>>>> c1ae3b79
    cargo test --verbose
fi<|MERGE_RESOLUTION|>--- conflicted
+++ resolved
@@ -44,10 +44,7 @@
 then
     cargo new dep_test
     cd dep_test
-<<<<<<< HEAD
     echo 'monacoin = { path = "..", features = ["use-serde"] }' >> Cargo.toml
-=======
-    echo 'bitcoin = { path = "..", features = ["use-serde"] }' >> Cargo.toml
 
     # Pin `cc` for Rust 1.29
     if [ "$TRAVIS_RUST_VERSION" = "1.29.0" ]; then
@@ -55,6 +52,5 @@
         cargo update -p cc --precise "1.0.41" --verbose
     fi
 
->>>>>>> c1ae3b79
     cargo test --verbose
 fi