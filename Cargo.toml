--- conflicted
+++ resolved
@@ -1,13 +1,7 @@
 [package]
-<<<<<<< HEAD
 name = "monacoin"
-version = "0.23.0"
+version = "0.25.0"
 authors = ["wakiyamap <wakiyamap@gmail.com>"]
-=======
-name = "bitcoin"
-version = "0.25.0"
-authors = ["Andrew Poelstra <apoelstra@wpsoftware.net>"]
->>>>>>> c1ae3b79
 license = "CC0-1.0"
 homepage = "https://github.com/wakiyamap/rust-monacoin/"
 repository = "https://github.com/wakiyamap/rust-monacoin/"
