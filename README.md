[![Status](https://travis-ci.org/wakiyamap/rust-monacoin.png?branch=master)](https://travis-ci.org/wakiyamap/rust-monacoin)
[![Safety Dance](https://img.shields.io/badge/unsafe-forbidden-success.svg)](https://github.com/rust-secure-code/safety-dance/)

## Attention
This is the fork of [rust-bitcoin](https://github.com/rust-bitcoin/rust-bitcoin).

# Rust Monacoin Library

Library with support for de/serialization, parsing and executing on data
structures and network messages related to Monacoin.

[Documentation](https://docs.rs/monacoin/)

Supports (or should support)

* De/serialization of Bitcoin protocol network messages
* De/serialization of blocks and transactions
* Script de/serialization
* Private keys and address creation, de/serialization and validation (including full BIP32 support)
* PSBT creation, manipulation, merging and finalization
* Pay-to-contract support as in Appendix A of the [Blockstream sidechains whitepaper](https://www.blockstream.com/sidechains.pdf)

For JSONRPC interaction with Bitcoin Core, it is recommended to use
[rust-bitcoincore-rpc](https://github.com/rust-bitcoin/rust-bitcoincore-rpc).

# Known limitations

## Consensus

This library **must not** be used for consensus code (i.e. fully validating
blockchain data). It technically supports doing this, but doing so is very
ill-advised because there are many deviations, known and unknown, between
this library and the Bitcoin Core reference implementation. In a consensus
based cryptocurrency such as Bitcoin it is critical that all parties are
using the same rules to validate data, and this library is simply unable
to implement the same rules as Core.

Given the complexity of both C++ and Rust, it is unlikely that this will
ever be fixed, and there are no plans to do so. Of course, patches to
fix specific consensus incompatibilities are welcome.

## Documentation

Currently can be found on [docs.rs/bitcoin](https://docs.rs/bitcoin/).
Patches to add usage examples and to expand on existing docs would be extremely
appreciated.

## Minimum Supported Rust Version (MSRV)
<<<<<<< HEAD
This library should always compile with any combination of features on **Rust 1.32**.
=======
This library should always compile with any combination of features on **Rust 1.29**.

Because some dependencies have broken the build in minor/patch releases, to
compile with 1.22.0 you will need to run the following version-pinning command:
```
cargo update -p cc --precise "1.0.41" --verbose
```
>>>>>>> c1ae3b79

## Installing Rust
Rust can be installed using your package manager of choice or
[rustup.rs](https://rustup.rs). The former way is considered more secure since
it typically doesn't involve trust in the CA system. But you should be aware
that the version of Rust shipped by your distribution might be out of date.
Generally this isn't a problem for `rust-bitcoin` since we support much older
versions (>=1.22) than the current stable one.

## Building
The library can be built and tested using [`cargo`](https://github.com/rust-lang/cargo/):

```
git clone git@github.com:wakiyamap/rust-monacoin.git
cd rust-monacoin
cargo build
```

You can run tests with:

```
cargo test
```

Please refer to the [`cargo` documentation](https://doc.rust-lang.org/stable/cargo/) for more detailed instructions. 

## Pull Requests
Every PR needs at least two reviews to get merged. During the review phase
maintainers and contributors are likely to leave comments and request changes.
Please try to address them, otherwise your PR might get closed without merging
after a longer time of inactivity. If your PR isn't ready for review yet please
mark it by prefixing the title with `WIP: `.

## Policy on Altcoins/Altchains

This is altcoin(monacoin) library.
Bitcoin(not altcoin) is [here](https://github.com/rust-bitcoin/rust-bitcoin).


# Release Notes

See [CHANGELOG.md](CHANGELOG.md).


# Licensing

The code in this project is licensed under the [Creative Commons CC0 1.0
Universal license](LICENSE).<|MERGE_RESOLUTION|>--- conflicted
+++ resolved
@@ -46,17 +46,13 @@
 appreciated.
 
 ## Minimum Supported Rust Version (MSRV)
-<<<<<<< HEAD
 This library should always compile with any combination of features on **Rust 1.32**.
-=======
-This library should always compile with any combination of features on **Rust 1.29**.
 
 Because some dependencies have broken the build in minor/patch releases, to
 compile with 1.22.0 you will need to run the following version-pinning command:
 ```
 cargo update -p cc --precise "1.0.41" --verbose
 ```
->>>>>>> c1ae3b79
 
 ## Installing Rust
 Rust can be installed using your package manager of choice or
